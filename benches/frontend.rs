--- conflicted
+++ resolved
@@ -46,17 +46,10 @@
         // .arg("-fcheck-data-deps")
         // .arg("-ftree-loop-distribution")
         // .arg("-ftree-vect-loop-version")
-<<<<<<< HEAD
-        // .arg("-ffp-contract=fast")
-        // .arg("-funsafe-math-optimizations")
-        // .arg("-fassociative-math")
-        // .arg("-Wstrict-aliasing=3")
-=======
         .arg("-ffp-contract=fast")
         .arg("-funsafe-math-optimizations")
         .arg("-fassociative-math")
         .arg("-Wstrict-aliasing=3")
->>>>>>> 11367de9
         // .arg("-fipa-strict-aliasing")
         // Flags: -O3 -fwhole-program -floop-interchange -ftree-loop-linear -floop-block -fcheck-data-deps -ftree-loop-distribution -ftree-vect-loop-version -ffp-contract=fast -funsafe-math-optimizations -fassociative-math -Wstrict-aliasing=3 -fipa-strict-aliasing
         .output()
